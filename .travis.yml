--- conflicted
+++ resolved
@@ -1,5 +1,3 @@
-<<<<<<< HEAD
-=======
 # We don't care about the language because we build in a docker. Not doing
 # that and instead requiring go leads to failures caused by missing headers
 # on the build machine. So we use minimal, which is basically "no lang".
@@ -8,7 +6,6 @@
 # See <https://travis-ci.org/m-lab/ndt-server/builds/496487913>
 language: minimal
 
->>>>>>> 781e3476
 services:
 - docker
 
